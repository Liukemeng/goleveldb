--- conflicted
+++ resolved
@@ -14,22 +14,13 @@
 package db
 
 import (
-<<<<<<< HEAD
+	"sync/atomic"
+	"unsafe"
+
 	"github.com/syndtr/goleveldb/leveldb/desc"
 	"github.com/syndtr/goleveldb/leveldb/errors"
 	"github.com/syndtr/goleveldb/leveldb/iter"
 	"github.com/syndtr/goleveldb/leveldb/opt"
-	"sync/atomic"
-	"unsafe"
-=======
-	"sync/atomic"
-	"unsafe"
-
-	"leveldb/desc"
-	"leveldb/errors"
-	"leveldb/iter"
-	"leveldb/opt"
->>>>>>> a7e0161d
 )
 
 // session represent a persistent database session.
