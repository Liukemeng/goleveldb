--- conflicted
+++ resolved
@@ -16,21 +16,15 @@
 import (
 	"bytes"
 	"fmt"
-<<<<<<< HEAD
-	"github.com/syndtr/goleveldb/leveldb/desc"
-	"github.com/syndtr/goleveldb/leveldb/iter"
-	"github.com/syndtr/goleveldb/leveldb/opt"
-=======
->>>>>>> a7e0161d
 	"math/rand"
 	"os"
 	"path"
 	"runtime"
 	"testing"
 
-	"leveldb/desc"
-	"leveldb/iter"
-	"leveldb/opt"
+	"github.com/syndtr/goleveldb/leveldb/desc"
+	"github.com/syndtr/goleveldb/leveldb/iter"
+	"github.com/syndtr/goleveldb/leveldb/opt"
 )
 
 func randomString(r *rand.Rand, n int) []byte {
