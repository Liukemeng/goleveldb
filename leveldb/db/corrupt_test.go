// Copyright (c) 2013, Suryandaru Triandana <syndtr@gmail.com>
// All rights reserved.
//
// Use of this source code is governed by a BSD-style license that can be
// found in the LICENSE file.

// This LevelDB Go implementation is based on LevelDB C++ implementation.
// Which contains the following header:
//   Copyright (c) 2011 The LevelDB Authors. All rights reserved.
//   Use of this source code is governed by a BSD-style license that can be
//   found in the LEVELDBCPP_LICENSE file. See the LEVELDBCPP_AUTHORS file
//   for names of contributors.

package db

import (
	"bytes"
	"fmt"
	"github.com/syndtr/goleveldb/leveldb/cache"
	"github.com/syndtr/goleveldb/leveldb/desc"
	"github.com/syndtr/goleveldb/leveldb/log"
	"github.com/syndtr/goleveldb/leveldb/opt"
	"io"
	"testing"
<<<<<<< HEAD
=======

	"leveldb/cache"
	"leveldb/desc"
	"leveldb/log"
	"leveldb/opt"
>>>>>>> a7e0161d
)

const ctValSize = 1000

type dbCorruptHarness struct {
	dbHarness
}

func newDbCorruptHarness(t *testing.T) *dbCorruptHarness {
	h := new(dbCorruptHarness)
	h.init(t, &opt.Options{
		Flag:       opt.OFCreateIfMissing,
		BlockCache: cache.NewLRUCache(100),
	})
	return h
}

func (h *dbCorruptHarness) recover() {
	p := &h.dbHarness
	t := p.t

	var err error
	p.db, err = Recover(h.desc, h.o)
	if err != nil {
		t.Fatal("Repair: got error: ", err)
	}
}

func (h *dbCorruptHarness) build(n int) {
	p := &h.dbHarness
	t := p.t
	db := p.db

	batch := new(Batch)
	for i := 0; i < n; i++ {
		batch.Reset()
		batch.Put(tkey(i), tval(i, ctValSize))
		err := db.Write(batch, p.wo)
		if err != nil {
			t.Fatal("write error: ", err)
		}
	}
}

func (h *dbCorruptHarness) corrupt(ft desc.FileType, offset, n int) {
	p := &h.dbHarness
	t := p.t

	var file desc.File
	for _, f := range p.desc.GetFiles(ft) {
		if file == nil || f.Num() > file.Num() {
			file = f
		}
	}
	if file == nil {
		t.Fatalf("no such file with type %q", ft)
	}

	r, err := file.Open()
	if err != nil {
		t.Fatal("cannot open file: ", err)
	}
	x, err := file.Size()
	if err != nil {
		t.Fatal("cannot query file size: ", err)
	}
	m := int(x)

	if offset < 0 {
		if -offset > m {
			offset = 0
		} else {
			offset = m + offset
		}
	}
	if offset > m {
		offset = m
	}
	if offset+n > m {
		n = m - offset
	}

	buf := make([]byte, m)
	_, err = io.ReadFull(r, buf)
	if err != nil {
		t.Fatal("cannot read file: ", err)
	}
	r.Close()

	for i := 0; i < n; i++ {
		buf[offset+i] ^= 0x80
	}

	err = file.Remove()
	if err != nil {
		t.Fatal("cannot remove old file: ", err)
	}
	w, err := file.Create()
	if err != nil {
		t.Fatal("cannot create new file: ", err)
	}
	_, err = w.Write(buf)
	if err != nil {
		t.Fatal("cannot write new file: ", err)
	}
	w.Close()
}

func (h *dbCorruptHarness) check(min, max int) {
	p := &h.dbHarness
	t := p.t
	db := p.db

	var n, badk, badv, missed, good int
	iter := db.NewIterator(p.ro)
	for iter.Next() {
		k := 0
		fmt.Sscanf(string(iter.Key()), "%d", &k)
		if k < n {
			badk++
			continue
		}
		missed += k - n
		n = k + 1
		if !bytes.Equal(iter.Value(), tval(k, ctValSize)) {
			badv++
		} else {
			good++
		}
	}

	t.Logf("want=%d..%d got=%d badkeys=%d badvalues=%d missed=%d",
		min, max, good, badk, badv, missed)
	if good < min || good > max {
		t.Errorf("good entries number not in range")
	}
}

func TestCorruptDB_Log(t *testing.T) {
	h := newDbCorruptHarness(t)

	h.build(100)
	h.check(100, 100)
	h.closeDB()
	h.corrupt(desc.TypeLog, 19, 1)
	h.corrupt(desc.TypeLog, log.BlockSize+1000, 1)

	h.openDB()
	h.check(36, 36)

	h.close()
}

func TestCorruptDB_Table(t *testing.T) {
	h := newDbCorruptHarness(t)

	h.build(100)
	h.compactMem()
	h.compactRangeAt(0, "", "")
	h.compactRangeAt(1, "", "")
	h.closeDB()
	h.corrupt(desc.TypeTable, 100, 1)

	h.openDB()
	h.check(99, 99)

	h.close()
}

func TestCorruptDB_TableIndex(t *testing.T) {
	h := newDbCorruptHarness(t)

	h.build(10000)
	h.compactMem()
	h.closeDB()
	h.corrupt(desc.TypeTable, -2000, 500)

	h.openDB()
	h.check(5000, 9999)

	h.close()
}

func TestCorruptDB_MissingManifest(t *testing.T) {
	h := newDbCorruptHarness(t)

	h.build(1000)
	h.compactMem()
	h.build(1000)
	h.compactMem()
	h.build(1000)
	h.compactMem()
	h.build(1000)
	h.compactMem()
	h.closeDB()

	h.recover()
	h.check(1000, 1000)
	h.build(1000)
	h.compactMem()
	h.closeDB()

	h.recover()
	h.check(1000, 1000)

	h.close()
}

func TestCorruptDB_SequenceNumberRecovery(t *testing.T) {
	h := newDbCorruptHarness(t)

	h.put("foo", "v1")
	h.put("foo", "v2")
	h.put("foo", "v3")
	h.put("foo", "v4")
	h.put("foo", "v5")
	h.closeDB()

	h.recover()
	h.getVal("foo", "v5")
	h.put("foo", "v6")
	h.getVal("foo", "v6")

	h.reopenDB()
	h.getVal("foo", "v6")

	h.close()
}

func TestCorruptDB_SequenceNumberRecoveryTable(t *testing.T) {
	h := newDbCorruptHarness(t)

	h.put("foo", "v1")
	h.put("foo", "v2")
	h.put("foo", "v3")
	h.compactMem()
	h.put("foo", "v4")
	h.put("foo", "v5")
	h.compactMem()
	h.closeDB()

	h.recover()
	h.getVal("foo", "v5")
	h.put("foo", "v6")
	h.getVal("foo", "v6")

	h.reopenDB()
	h.getVal("foo", "v6")

	h.close()
}

func TestCorruptDB_CorruptedManifest(t *testing.T) {
	h := newDbCorruptHarness(t)

	h.put("foo", "hello")
	h.compactMem()
	h.compactRange("", "")
	h.closeDB()
	h.corrupt(desc.TypeManifest, 0, 1000)
	h.openAssert(false)

	h.recover()
	h.getVal("foo", "hello")

	h.close()
}

func TestCorruptDB_CompactionInputError(t *testing.T) {
	h := newDbCorruptHarness(t)

	h.build(10)
	h.compactMem()
	h.closeDB()
	h.corrupt(desc.TypeTable, 100, 1)

	h.openDB()
	h.check(9, 9)

	h.build(10000)
	h.check(10000, 10000)

	h.close()
}

func TestCorruptDB_UnrelatedKeys(t *testing.T) {
	h := newDbCorruptHarness(t)

	h.build(10)
	h.compactMem()
	h.closeDB()
	h.corrupt(desc.TypeTable, 100, 1)

	h.openDB()
	h.put(string(tkey(1000)), string(tval(1000, ctValSize)))
	h.getVal(string(tkey(1000)), string(tval(1000, ctValSize)))
	h.compactMem()
	h.getVal(string(tkey(1000)), string(tval(1000, ctValSize)))

	h.close()
}<|MERGE_RESOLUTION|>--- conflicted
+++ resolved
@@ -16,20 +16,13 @@
 import (
 	"bytes"
 	"fmt"
+	"io"
+	"testing"
+
 	"github.com/syndtr/goleveldb/leveldb/cache"
 	"github.com/syndtr/goleveldb/leveldb/desc"
 	"github.com/syndtr/goleveldb/leveldb/log"
 	"github.com/syndtr/goleveldb/leveldb/opt"
-	"io"
-	"testing"
-<<<<<<< HEAD
-=======
-
-	"leveldb/cache"
-	"leveldb/desc"
-	"leveldb/log"
-	"leveldb/opt"
->>>>>>> a7e0161d
 )
 
 const ctValSize = 1000
